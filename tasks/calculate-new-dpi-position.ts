--- conflicted
+++ resolved
@@ -4,13 +4,6 @@
 const handlebars = require("handlebars");
 
 import { task } from 'hardhat/config';
-<<<<<<< HEAD
-import { SetToken } from "../typechain/SetToken";
-import { GeneralIndexModule } from "../typechain/GeneralIndexModule";
-import { SetToken__factory } from "../typechain/factories/SetToken__factory";
-import { GeneralIndexModule__factory } from "../typechain/factories/GeneralIndexModule__factory";
-=======
->>>>>>> caaad1a9
 import { Address } from "../utils/types";
 import { ZERO, PRECISE_UNIT } from "../utils/constants";
 import { ether, preciseDiv, preciseMul } from "../utils/common/index";
